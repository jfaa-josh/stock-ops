--- conflicted
+++ resolved
@@ -27,9 +27,5 @@
     if: ${{ needs.release-please.outputs.release_created == 'true' }}  # Run only if new release created
     uses: ./.github/workflows/cd.yml        # Call the reusable workflow at .github/workflows/cd.yml
     with:
-<<<<<<< HEAD
       tag_name: ${{ needs.release-please.outputs.tag_name }}  # Pass ver tag to the called workflow's inputs
-    secrets: inherit                        # Needed since cd.yml uses repository secrets.GITHUB_TOKEN
-=======
-      tag_name: ${{ needs.release-please.outputs.tag_name }}  # Pass ver tag to the called workflow's inputs
->>>>>>> 0d8cc4af
+    secrets: inherit                        # Needed since cd.yml uses repository secrets.GITHUB_TOKEN